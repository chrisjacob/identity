import { Injectable } from '@angular/core';
import { CryptoService } from './crypto.service';
import { GlobalVarsService } from './global-vars.service';
import {
  AccessLevel,
  DerivedPrivateUserInfo,
  LoginMethod,
  Network,
  PrivateUserInfo,
  PrivateUserVersion,
  PublicUserInfo,
} from '../types/identity';
import { CookieService } from 'ngx-cookie';
import HDKey from 'hdkey';
import { EntropyService } from './entropy.service';
import { SigningService } from './signing.service';
import sha256 from 'sha256';
import { uint64ToBufBigEndian } from '../lib/bindata/util';
import KeyEncoder from 'key-encoder';
import * as jsonwebtoken from 'jsonwebtoken';
import * as ecies from '../lib/ecies';
import { ec as EC } from 'elliptic';

export enum AccountType {
  SEED = 0,
  GOOGLE = 1,
  METAMASK = 2,
}
@Injectable({
  providedIn: 'root',
})
export class AccountService {
  private static usersStorageKey = 'users';
  private static levelsStorageKey = 'levels';

  private static publicKeyRegex = /^[a-zA-Z0-9]{54,55}$/;

  constructor(
    private cryptoService: CryptoService,
    private globalVars: GlobalVarsService,
    private cookieService: CookieService,
    private entropyService: EntropyService,
    private signingService: SigningService
  ) {}

  // Public Getters

  getPublicKeys(): any {
    return Object.keys(this.getPrivateUsers());
  }

  getEncryptedUsers(): { [key: string]: PublicUserInfo } {
    const hostname = this.globalVars.hostname;
    const privateUsers = this.getPrivateUsers();
    const publicUsers: { [key: string]: PublicUserInfo } = {};

    for (const publicKey of Object.keys(privateUsers)) {
      const privateUser = privateUsers[publicKey];
      const accessLevel = this.getAccessLevel(publicKey, hostname);
      if (accessLevel === AccessLevel.None) {
        continue;
      }

      const encryptedSeedHex = this.cryptoService.encryptSeedHex(
        privateUser.seedHex,
        hostname
      );
      const accessLevelHmac = this.cryptoService.accessLevelHmac(
        accessLevel,
        privateUser.seedHex
      );

      publicUsers[publicKey] = {
        hasExtraText: privateUser.extraText?.length > 0,
        btcDepositAddress: privateUser.btcDepositAddress,
        ethDepositAddress: privateUser.ethDepositAddress,
        version: privateUser.version,
        encryptedSeedHex,
        network: privateUser.network,
        loginMethod: privateUser.loginMethod || LoginMethod.DESO,
        accessLevel,
        accessLevelHmac,
      };
    }

    return publicUsers;
  }

  // Check if the account is signed in via a derived key.
  isDerivedKeyAccount(userInfo: PublicUserInfo): boolean {
    return userInfo.loginMethod === LoginMethod.METAMASK;
  }

  getAccessLevel(publicKey: string, hostname: string): AccessLevel {
    if (GlobalVarsService.noAccessHostnames.includes(hostname)) {
      return AccessLevel.None;
    }

    const levels = JSON.parse(
      localStorage.getItem(AccountService.levelsStorageKey) || '{}'
    );
    const hostMapping = levels[hostname] || {};
    const accessLevel = hostMapping[publicKey];

    if (Object.values(AccessLevel).includes(accessLevel)) {
      return accessLevel;
    } else if (GlobalVarsService.fullAccessHostnames.includes(hostname)) {
      return AccessLevel.Full;
    } else {
      return AccessLevel.None;
    }
  }

  getDerivedPrivateUser(
    publicKeyBase58Check: string,
    blockHeight: number,
    transactionSpendingLimitHex?: string,
    derivedPublicKeyBase58CheckInput?: string,
    expirationDays?: number
  ): DerivedPrivateUserInfo {
    const privateUser = this.getPrivateUsers()[publicKeyBase58Check];
    const network = privateUser.network;

    let derivedSeedHex = '';
    let derivedPublicKeyBuffer: number[];
    let derivedPublicKeyBase58Check: string;
    let jwt = '';
    let derivedJwt = '';
    const numDaysBeforeExpiration = expirationDays || 30;

    this.entropyService.setNewTemporaryEntropy();
    const derivedMnemonic = this.entropyService.temporaryEntropy.mnemonic;
    const derivedKeychain =
      this.cryptoService.mnemonicToKeychain(derivedMnemonic);
    if (!derivedPublicKeyBase58CheckInput) {
      // If the user hasn't passed in a derived public key, create it.
      derivedSeedHex = this.cryptoService.keychainToSeedHex(derivedKeychain);
      const derivedPrivateKey =
        this.cryptoService.seedHexToPrivateKey(derivedSeedHex);
      derivedPublicKeyBase58Check =
        this.cryptoService.privateKeyToDeSoPublicKey(
          derivedPrivateKey,
          network
        );
      derivedPublicKeyBuffer = derivedPrivateKey
        .getPublic()
        .encode('array', true);

      // We compute an owner JWT with a month-long expiration. This is needed for some backend endpoints.
      const keyEncoder = new KeyEncoder('secp256k1');
      const encodedPrivateKey = keyEncoder.encodePrivate(
        privateUser.seedHex,
        'raw',
        'pem'
      );
      jwt = jsonwebtoken.sign({}, encodedPrivateKey, {
        algorithm: 'ES256',
        expiresIn: '30 days',
      });

      // We compute a derived key JWT with a month-long expiration. This is needed for shared secret endpoint.
      const encodedDerivedPrivateKey = keyEncoder.encodePrivate(
        derivedSeedHex,
        'raw',
        'pem'
      );
      derivedJwt = jsonwebtoken.sign({}, encodedDerivedPrivateKey, {
        algorithm: 'ES256',
        expiresIn: `${numDaysBeforeExpiration} days`,
      });
    } else {
      // If the user has passed in a derived public key, use that instead.
      // Don't define the derived seed hex (a private key presumably already exists).
      // Don't define the JWT, since we have no private key to sign it with.
      derivedPublicKeyBase58Check = derivedPublicKeyBase58CheckInput;
      derivedPublicKeyBuffer = this.cryptoService.publicKeyToBuffer(
        derivedPublicKeyBase58CheckInput
      );
    }

    // Generate new btc and eth deposit addresses for the derived key.
    // const btcDepositAddress = this.cryptoService.keychainToBtcAddress(derivedKeychain, network);
    // const ethDepositAddress = this.cryptoService.seedHexToEthAddress(derivedSeedHex);
    const btcDepositAddress = 'Not implemented yet';
    const ethDepositAddress = 'Not implemented yet';

    // days * (24 hours / day) * (60 minutes / hour) * (1 block / 5 minutes) = blocks
    const numBlocksBeforeExpiration = (numDaysBeforeExpiration * 24 * 60) / 5;

    // By default, we authorize this derived key for 8640 blocks, which is about 30 days.
    const expirationBlock = blockHeight + numBlocksBeforeExpiration;

    const expirationBlockBuffer = uint64ToBufBigEndian(expirationBlock);
    const transactionSpendingLimitBytes = transactionSpendingLimitHex
      ? [...new Buffer(transactionSpendingLimitHex, 'hex')]
      : [];
    const accessHash = sha256.x2([
      ...derivedPublicKeyBuffer,
      ...expirationBlockBuffer,
      ...transactionSpendingLimitBytes,
    ]);
    const accessSignature = this.signingService.signHashes(
      privateUser.seedHex,
      [accessHash]
    )[0];

    // Set the default messaging key name
    const messagingKeyName = this.globalVars.defaultMessageKeyName;
    // Compute messaging private key as sha256x2( sha256x2(secret key) || sha256x2(messageKeyname) )
    const messagingPrivateKeyBuff = this.cryptoService.deriveMessagingKey(
      privateUser.seedHex,
      messagingKeyName
    );
    const messagingPrivateKey = messagingPrivateKeyBuff.toString('hex');
    const ec = new EC('secp256k1');

    // We do this to compress the messaging public key from 65 bytes to 33 bytes.
    const messagingPublicKey = ec
      .keyFromPublic(ecies.getPublic(messagingPrivateKeyBuff), 'array')
      .getPublic(true, 'hex');
    const messagingPublicKeyBase58Check =
      this.cryptoService.privateKeyToDeSoPublicKey(
        ec.keyFromPrivate(messagingPrivateKeyBuff),
        this.globalVars.network
      );

    // Messaging key signature is needed so if derived key submits the messaging public key,
    // consensus can verify integrity of that public key. We compute ecdsa( sha256x2( messagingPublicKey || messagingKeyName ) )
    const messagingKeyHash = sha256.x2([
      ...new Buffer(messagingPublicKey, 'hex'),
      ...new Buffer(messagingKeyName, 'utf8'),
    ]);
    const messagingKeySignature = this.signingService.signHashes(
      privateUser.seedHex,
      [messagingKeyHash]
    )[0];

    return {
      derivedSeedHex,
      derivedPublicKeyBase58Check,
      publicKeyBase58Check,
      btcDepositAddress,
      ethDepositAddress,
      expirationBlock,
      network,
      accessSignature,
      jwt,
      derivedJwt,
      messagingPublicKeyBase58Check,
      messagingPrivateKey,
      messagingKeyName,
      messagingKeySignature,
      transactionSpendingLimitHex,
    };
  }

  // Public Modifiers

  addUser(
    keychain: HDKey,
    mnemonic: string,
    extraText: string,
    network: Network,
    google?: boolean
  ): string {
    const seedHex = this.cryptoService.keychainToSeedHex(keychain);
    const keyPair = this.cryptoService.seedHexToPrivateKey(seedHex);
    const btcDepositAddress = this.cryptoService.keychainToBtcAddress(
      keychain,
      network
    );
    const ethDepositAddress = this.cryptoService.publicKeyToEthAddress(keyPair);

    let loginMethod: LoginMethod = LoginMethod.DESO;
    if (google) {
      loginMethod = LoginMethod.GOOGLE;
    }

    return this.addPrivateUser({
      seedHex,
      mnemonic,
      extraText,
      btcDepositAddress,
      ethDepositAddress,
      network,
      loginMethod,
      version: PrivateUserVersion.V2,
    });
  }

<<<<<<< HEAD
  addUserWithDepositAddresses(keychain: HDKey, mnemonic: string, extraText: string, network: Network, btcDepositAddress: string,
                              ethDepositAddress: string, loginMethod: LoginMethod, publicKeyHex: string): string {

=======
  addUserWithDepositAddresses(
    keychain: HDKey,
    mnemonic: string,
    extraText: string,
    network: Network,
    btcDepositAddress: string,
    ethDepositAddress: string,
    google?: boolean,
    publicKeyHex?: string
  ): string {
>>>>>>> 419e9056
    const seedHex = this.cryptoService.keychainToSeedHex(keychain);
    return this.addPrivateUser({
      seedHex,
      mnemonic,
      extraText,
      btcDepositAddress,
      ethDepositAddress,
      network,
      loginMethod,
      publicKeyHex,
      version: PrivateUserVersion.V2,
    });
  }

  deleteUser(publicKey: string): void {
    const privateUsers = this.getPrivateUsersRaw();

    delete privateUsers[publicKey];

    this.setPrivateUsersRaw(privateUsers);
  }

  setAccessLevel(
    publicKey: string,
    hostname: string,
    accessLevel: AccessLevel
  ): void {
    const levels = JSON.parse(
      localStorage.getItem(AccountService.levelsStorageKey) || '{}'
    );

    levels[hostname] ||= {};
    levels[hostname][publicKey] = accessLevel;

    localStorage.setItem(
      AccountService.levelsStorageKey,
      JSON.stringify(levels)
    );
  }

  // Migrations

  migrate(): void {
    const privateUsers = this.getPrivateUsersRaw();

    for (const publicKey of Object.keys(privateUsers)) {
      const privateUser = privateUsers[publicKey];

      // Migrate from null to V0
      if (privateUser.version == null) {
        // Add version field
        privateUser.version = PrivateUserVersion.V0;
      }

      // Migrate from V0 -> V1
      if (privateUser.version === PrivateUserVersion.V0) {
        // Add ethDepositAddress field
        const keyPair = this.cryptoService.seedHexToPrivateKey(
          privateUser.seedHex
        );
        privateUser.ethDepositAddress =
          this.cryptoService.publicKeyToEthAddress(keyPair);

        // Increment version
        privateUser.version = PrivateUserVersion.V1;
      }

      // Migrate from V1 -> V2
      if (privateUser.version === PrivateUserVersion.V1) {
        // Add loginMethod field
        if (privateUser.google) {
          privateUser.loginMethod = LoginMethod.GOOGLE;
        } else {
          privateUser.loginMethod = LoginMethod.DESO;
        }

        // Increment version
        privateUser.version = PrivateUserVersion.V2;
      }

      privateUsers[publicKey] = privateUser;
    }

    this.setPrivateUsersRaw(privateUsers);
  }

  getPrivateSharedSecret(ownerPublicKey: string, publicKey: string): string {
    const privateUsers = this.getPrivateUsers();
    if (!(ownerPublicKey in privateUsers)) {
      return '';
    }
    const seedHex = privateUsers[ownerPublicKey].seedHex;
    const privateKey = this.cryptoService.seedHexToPrivateKey(seedHex);
    const privateKeyBytes = privateKey.getPrivate().toBuffer(undefined, 32);
    const publicKeyBytes = this.cryptoService.publicKeyToECBuffer(publicKey);
    const sharedPx = ecies.derive(privateKeyBytes, publicKeyBytes);
    const sharedPrivateKey = ecies.kdf(sharedPx, 32);
    return sharedPrivateKey.toString('hex');
  }

  // Private Getters and Modifiers

  // TEMP: public for import flow
  public addPrivateUser(userInfo: PrivateUserInfo): string {
    const privateUsers = this.getPrivateUsersRaw();
    const privateKey = this.cryptoService.seedHexToPrivateKey(userInfo.seedHex);

    // Metamask login will be added with the master public key.
<<<<<<< HEAD
    let publicKey = this.cryptoService.privateKeyToDeSoPublicKey(privateKey, userInfo.network);
    if (userInfo.loginMethod === LoginMethod.METAMASK && userInfo.publicKeyHex) {
      publicKey = this.cryptoService.publicKeyHexToDeSoPublicKey(userInfo.publicKeyHex, userInfo.network);
=======
    let publicKey = this.cryptoService.privateKeyToDeSoPublicKey(
      privateKey,
      userInfo.network
    );
    if (userInfo.metamask && userInfo.publicKeyHex) {
      publicKey = this.cryptoService.publicKeyHexToDeSoPublicKey(
        userInfo.publicKeyHex,
        userInfo.network
      );
>>>>>>> 419e9056
    }

    privateUsers[publicKey] = userInfo;

    this.setPrivateUsersRaw(privateUsers);

    return publicKey;
  }

  getAccountType(key: string): AccountType {
    const account = this.getPrivateUsers()[key];
    if (account.google) {
      return AccountType.GOOGLE;
    }
    if (account.metamask) {
      return AccountType.METAMASK;
    }
    return AccountType.SEED;
  }
  private getPrivateUsers(): { [key: string]: PrivateUserInfo } {
    const privateUsers = this.getPrivateUsersRaw();
    const filteredPrivateUsers: { [key: string]: PrivateUserInfo } = {};

    for (const publicKey of Object.keys(privateUsers)) {
      const privateUser = privateUsers[publicKey];

      // Only include users from the current network
      if (privateUser.network !== this.globalVars.network) {
        continue;
      }

      // Get rid of some users who have invalid public keys
      if (!publicKey.match(AccountService.publicKeyRegex)) {
        this.deleteUser(publicKey);
        continue;
      }

      filteredPrivateUsers[publicKey] = privateUser;
    }

    return filteredPrivateUsers;
  }

  private getPrivateUsersRaw(): { [key: string]: PrivateUserInfo } {
    return JSON.parse(
      localStorage.getItem(AccountService.usersStorageKey) || '{}'
    );
  }

  private setPrivateUsersRaw(privateUsers: {
    [key: string]: PrivateUserInfo;
  }): void {
    localStorage.setItem(
      AccountService.usersStorageKey,
      JSON.stringify(privateUsers)
    );
  }
}<|MERGE_RESOLUTION|>--- conflicted
+++ resolved
@@ -1,6 +1,6 @@
-import { Injectable } from '@angular/core';
-import { CryptoService } from './crypto.service';
-import { GlobalVarsService } from './global-vars.service';
+import {Injectable} from '@angular/core';
+import {CryptoService} from './crypto.service';
+import {GlobalVarsService} from './global-vars.service';
 import {
   AccessLevel,
   DerivedPrivateUserInfo,
@@ -10,22 +10,17 @@
   PrivateUserVersion,
   PublicUserInfo,
 } from '../types/identity';
-import { CookieService } from 'ngx-cookie';
+import {CookieService} from 'ngx-cookie';
 import HDKey from 'hdkey';
-import { EntropyService } from './entropy.service';
-import { SigningService } from './signing.service';
+import {EntropyService} from './entropy.service';
+import {SigningService} from './signing.service';
 import sha256 from 'sha256';
-import { uint64ToBufBigEndian } from '../lib/bindata/util';
+import {uint64ToBufBigEndian} from '../lib/bindata/util';
 import KeyEncoder from 'key-encoder';
 import * as jsonwebtoken from 'jsonwebtoken';
 import * as ecies from '../lib/ecies';
-import { ec as EC } from 'elliptic';
-
-export enum AccountType {
-  SEED = 0,
-  GOOGLE = 1,
-  METAMASK = 2,
-}
+import {ec as EC} from 'elliptic';
+
 @Injectable({
   providedIn: 'root',
 })
@@ -288,11 +283,6 @@
     });
   }
 
-<<<<<<< HEAD
-  addUserWithDepositAddresses(keychain: HDKey, mnemonic: string, extraText: string, network: Network, btcDepositAddress: string,
-                              ethDepositAddress: string, loginMethod: LoginMethod, publicKeyHex: string): string {
-
-=======
   addUserWithDepositAddresses(
     keychain: HDKey,
     mnemonic: string,
@@ -300,10 +290,9 @@
     network: Network,
     btcDepositAddress: string,
     ethDepositAddress: string,
-    google?: boolean,
-    publicKeyHex?: string
+    loginMethod: LoginMethod,
+    publicKeyHex: string
   ): string {
->>>>>>> 419e9056
     const seedHex = this.cryptoService.keychainToSeedHex(keychain);
     return this.addPrivateUser({
       seedHex,
@@ -412,21 +401,15 @@
     const privateKey = this.cryptoService.seedHexToPrivateKey(userInfo.seedHex);
 
     // Metamask login will be added with the master public key.
-<<<<<<< HEAD
-    let publicKey = this.cryptoService.privateKeyToDeSoPublicKey(privateKey, userInfo.network);
-    if (userInfo.loginMethod === LoginMethod.METAMASK && userInfo.publicKeyHex) {
-      publicKey = this.cryptoService.publicKeyHexToDeSoPublicKey(userInfo.publicKeyHex, userInfo.network);
-=======
     let publicKey = this.cryptoService.privateKeyToDeSoPublicKey(
       privateKey,
       userInfo.network
     );
-    if (userInfo.metamask && userInfo.publicKeyHex) {
+    if (userInfo.loginMethod === LoginMethod.METAMASK && userInfo.publicKeyHex) {
       publicKey = this.cryptoService.publicKeyHexToDeSoPublicKey(
         userInfo.publicKeyHex,
         userInfo.network
       );
->>>>>>> 419e9056
     }
 
     privateUsers[publicKey] = userInfo;
@@ -436,16 +419,11 @@
     return publicKey;
   }
 
-  getAccountType(key: string): AccountType {
-    const account = this.getPrivateUsers()[key];
-    if (account.google) {
-      return AccountType.GOOGLE;
-    }
-    if (account.metamask) {
-      return AccountType.METAMASK;
-    }
-    return AccountType.SEED;
-  }
+  getLoginMethodWithPublicKeyBase58Check(publicKeyBase58Check: string): LoginMethod {
+    const account = this.getPrivateUsers()[publicKeyBase58Check];
+    return account.loginMethod || LoginMethod.DESO;
+  }
+
   private getPrivateUsers(): { [key: string]: PrivateUserInfo } {
     const privateUsers = this.getPrivateUsersRaw();
     const filteredPrivateUsers: { [key: string]: PrivateUserInfo } = {};
