--- conflicted
+++ resolved
@@ -1,12 +1,6 @@
-<<<<<<< HEAD
-import {Injectable} from '@angular/core';
-import {CryptoService} from './crypto.service';
-import {GlobalVarsService} from './global-vars.service';
-=======
 import { Injectable } from '@angular/core';
 import { CryptoService } from './crypto.service';
 import { GlobalVarsService } from './global-vars.service';
->>>>>>> 554c120e
 import {
   AccessLevel,
   Network,
@@ -14,14 +8,8 @@
   PrivateUserInfo,
   PrivateUserVersion,
   PublicUserInfo,
-<<<<<<< HEAD
-  DefaultKeyPrivateUserInfo
-} from '../types/identity';
-import {CookieService} from 'ngx-cookie';
-=======
 } from '../types/identity';
 import { CookieService } from 'ngx-cookie';
->>>>>>> 554c120e
 import HDKey from 'hdkey';
 import { EntropyService } from './entropy.service';
 import { SigningService } from './signing.service';
