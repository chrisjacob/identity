import { Component, OnInit } from '@angular/core';
import { ethers } from 'ethers';
import {
  BackendAPIService,
  TransactionSpendingLimitResponse,
} from '../backend-api.service';
import { Network } from '../../types/identity';
import HDKey from 'hdkey';
import { ec } from 'elliptic';
import { CryptoService } from '../crypto.service';
import * as bs58check from 'bs58check';
<<<<<<< HEAD
import {getSpendingLimitsForMetamask} from '../log-in/log-in.component';
import {AccountService} from '../account.service';
import {IdentityService} from '../identity.service';
import {EntropyService} from '../entropy.service';
import {GoogleDriveService} from '../google-drive.service';
import {GlobalVarsService} from '../global-vars.service';
import {SigningService} from '../signing.service';
import {Router} from '@angular/router';
import {Transaction, TransactionMetadataAuthorizeDerivedKey} from '../../lib/deso/transaction';

=======
import { getSpendingLimitsForMetamask } from '../log-in/log-in.component';
import { AccountService } from '../account.service';
import { IdentityService } from '../identity.service';
import { EntropyService } from '../entropy.service';
import { GoogleDriveService } from '../google-drive.service';
import { GlobalVarsService } from '../global-vars.service';
import { SigningService } from '../signing.service';
import { Router } from '@angular/router';
enum SCREEN {
  CREATE_ACCOUNT = 0,
  LOADING = 1,
  ACCOUNT_SUCCESS = 2,
  AUTHORIZE_MESSAGES = 3,
  MESSAGES_SUCCESS = 4,
}
enum METAMASK {
  START = 0,
  CONNECT = 1,
  ERROR = 2,
}
>>>>>>> 75b933f0
@Component({
  selector: 'app-sign-up-metamask',
  templateUrl: './sign-up-metamask.component.html',
  styleUrls: ['./sign-up-metamask.component.scss'],
})
export class SignUpMetamaskComponent implements OnInit {
  private static UNLIMITED_DERIVED_KEY_EXPIRATION: Readonly<number> = 999999999999;
  private static TIMER_START_TIME: Readonly<number> = 15;
  metamaskState: METAMASK = METAMASK.START;
  currentScreen: SCREEN = SCREEN.CREATE_ACCOUNT;
  timer: any;
  SCREEN = SCREEN;
  METAMASK = METAMASK;
  timeoutTimer = SignUpMetamaskComponent.TIMER_START_TIME;
  publicKey = '';

  constructor(
    private accountService: AccountService,
    private identityService: IdentityService,
    private cryptoService: CryptoService,
    private entropyService: EntropyService,
    private googleDrive: GoogleDriveService,
    public globalVars: GlobalVarsService,
    private backendApi: BackendAPIService,
    private signingService: SigningService,
    private router: Router
  ) {}

  ngOnInit(): void {
    this.startTimer();
  }

  nextStep(): void {
    this.currentScreen += 1;
  }

  /**
   * STEP SCREEN_CREATE_ACCOUNT
   */

  launchMetamask(): void {
    this.signInWithMetamaskNewUser().catch((err) => {
      console.log('something went wrong with signing in through metamask', err);
      this.metamaskState = METAMASK.ERROR;
    });
  }

  public async connectMetamaskMiddleware(): Promise<boolean> {
    const accounts = await this.getProvider().listAccounts();
    if (accounts.length === 0) {
      return await this.getProvider()
        .send('eth_requestAccounts', [])
        .then(() => true)
        .catch((err) => {
          // EIP-1193 userRejectedRequest error.
          if (err.code === 4001) {
            console.error('user rejected the eth_requestAccounts request');
          } else {
            console.error('error while sending eth_requestAccounts:', err);
          }
          return false;
        });
    }
    return true;
  }

  public async verifySignatureAndRecoverAddress(
    message: number[],
    signature: string
  ): Promise<string> {
    const arrayify = ethers.utils.arrayify;
    const hash = ethers.utils.hashMessage;
    const recoveredAddress = ethers.utils.recoverAddress(
      arrayify(hash(message)),
      signature
    );
    const publicEthAddress = await this.getProvider().getSigner().getAddress();
    if (recoveredAddress !== publicEthAddress) {
      throw Error(
        "Public key recovered from signature doesn't match the signer's public key!"
      );
    }
    return recoveredAddress;
  }
  /**
   * Flow for new deso users looking to sign in with metamask
   */
  public async signInWithMetamaskNewUser(): Promise<any> {
    // generate a random derived key
    const network = this.globalVars.network;
    const expirationBlock =
      SignUpMetamaskComponent.UNLIMITED_DERIVED_KEY_EXPIRATION;
    const { keychain, mnemonic, derivedPublicKeyBase58Check, derivedKeyPair } =
      this.generateDerivedKey(network);

<<<<<<< HEAD
                      // we now have all the arguments to generate an authorize derived key transaction
                      this.backendApi
                        .AuthorizeDerivedKey(
                          metamaskPublicKeyDeso,
                          derivedPublicKeyBase58Check,
                          expirationBlock,
                          accessSignature,
                          getAccessBytesResponse.SpendingLimitHex
                        )
                        .toPromise()
                        .then((response) => {
                          // Sanity-check the transaction contains all the information we passed.
                          if (!this.verifyAuthorizeDerivedKeyTransaction(response.TransactionHex, derivedKeyPair,
                            expirationBlock, accessSignature)) {
                            console.error('Problem verifying authorized derived key transaction metadata');
                            return;
                          }

                          // convert the transaction to a byte array, sign it, submit it
                          const signedTransactionHex =
                            this.signingService.signTransaction(
                              derivedKeyPair.getPrivate().toString('hex'),
                              response.TransactionHex,
                              true
                            );
                          this.backendApi
                            .SubmitTransaction(signedTransactionHex)
                            .toPromise()
                            .then((res) => {
                              this.publicKey = this.accountService.addUserWithDepositAddresses(
                                keychain,
                                mnemonic,
                                '',
                                this.globalVars.network,
                                metamaskBtcAddress,
                                metamaskEthAddress,
                                false,
                                metamaskPublicKeyHex
                              );
                              this.currentScreen = this.SCREEN_ACCOUNT_SUCCESS;
                              this.computeTimeout();
                            })
                            .catch((err) => {
                              console.error('error', err);
                            });
                        })
                        .catch((err) => {
                          console.error(err);
                        });
                    })
                    .catch((err) => {
                      console.error(err);
                    });
                }
              );
            });
          });
      })
      .catch((err) => {
        console.error('error connecting Metamask:', err);
=======
    this.metamaskState = METAMASK.CONNECT;
    const response = await this.connectMetamaskMiddleware();
    if (response !== true) {
      alert('something with wrong with metamask signin');
    }
    // fetch a spending limit hex string based off of the permissions you're allowing
    const getAccessBytesResponse = await this.backendApi
      .GetAccessBytes(
        derivedPublicKeyBase58Check,
        expirationBlock,
        getSpendingLimitsForMetamask() as TransactionSpendingLimitResponse
      )
      .toPromise();
    //  we can now generate the message and sign it
    const { message, signature } = await this.generateMessageAndSignature(
      derivedKeyPair,
      getAccessBytesResponse.AccessBytesHex
    );

    const publicEthAddress = await this.verifySignatureAndRecoverAddress(
      message,
      signature
    );
    // TODO: this needs backend's gringotts endpoint implemented.
    await this.getFundsForNewUsers(signature, message, publicEthAddress);
    // once we have the signature we can fetch the public key from it
    const metamaskKeyPair = this.getMetaMaskMasterPublicKeyFromSignature(
      signature,
      message
    );
    const metamaskPublicKey = Buffer.from(
      metamaskKeyPair.getPublic().encode('array', true)
    );
    const metamaskPublicKeyHex = metamaskPublicKey.toString('hex');
    const metamaskBtcAddress = this.cryptoService.publicKeyToBtcAddress(
      metamaskPublicKey,
      Network.mainnet
    );
    const metamaskEthAddress =
      this.cryptoService.publicKeyToEthAddress(metamaskKeyPair);
    const metamaskPublicKeyDeso = this.cryptoService.publicKeyToDeSoPublicKey(
      metamaskKeyPair,
      network
    );
    // Slice the '0x' prefix from the signature.
    const accessSignature = signature.slice(2);

    // we now have all the arguments to generate an authorize derived key transaction
    const authorizeDerivedKeyResponse = await this.backendApi
      .AuthorizeDerivedKey(
        metamaskPublicKeyDeso,
        derivedPublicKeyBase58Check,
        expirationBlock,
        accessSignature,
        getAccessBytesResponse.SpendingLimitHex
      )
      .toPromise();
    // convert it to a byte array, sign it, submit it
    const signedTransactionHex = this.signingService.signTransaction(
      derivedKeyPair.getPrivate().toString('hex'),
      authorizeDerivedKeyResponse.TransactionHex,
      true
    );

    this.backendApi
      .SubmitTransaction(signedTransactionHex)
      .toPromise()
      .then((res) => {
        this.publicKey = this.accountService.addUserWithDepositAddresses(
          keychain,
          mnemonic,
          '',
          this.globalVars.network,
          metamaskBtcAddress,
          metamaskEthAddress,
          false,
          metamaskPublicKeyHex
        );
        this.currentScreen = this.SCREEN.ACCOUNT_SUCCESS;
        this.metamaskState = this.METAMASK.START;
        this.startTimer();
>>>>>>> 75b933f0
      });
  }

  private verifyAuthorizeDerivedKeyTransaction(transactionHex: string, derivedKeyPair: ec.KeyPair,
                                               expirationBlock: number, accessSignature: string): boolean {

    const txBytes = new Buffer(transactionHex, 'hex');
    const transaction = Transaction.fromBytes(txBytes)[0] as Transaction;

    // Make sure the transaction has the correct metadata.
    if (transaction.metadata?.constructor !== TransactionMetadataAuthorizeDerivedKey) {
      return false;
    }

    // Verify the metadata
    const transactionMetadata = transaction.metadata as TransactionMetadataAuthorizeDerivedKey;
    if (transactionMetadata.derivedPublicKey.toString('hex') !==
      derivedKeyPair.getPublic().encode('hex', true)) {
      return false;
    }
    if (transactionMetadata.expirationBlock !== expirationBlock) {
      return false;
    }
    if (transactionMetadata.operationType !== 1) {
      return false;
    }
    if (transactionMetadata.accessSignature.toString('hex') !== accessSignature) {
      return false;
    }

    // Verify the transaction outputs.
    for (const output of transaction.outputs) {
      if (output.publicKey.toString('hex') !== transaction.publicKey.toString('hex')) {
        return false;
      }
    }
    return true;
  }

  /**
   * @returns derivedPublicKeyBase58Check Base58 encoded derived public key
   * @returns derivedKeyPairKey pair object that handles the public private key logic for the derived key
   * Generates a new derived key
   */
  private generateDerivedKey(network: Network): {
    keychain: HDKey;
    mnemonic: string;
    derivedPublicKeyBase58Check: string;
    derivedKeyPair: ec.KeyPair;
  } {
    const e = new ec('secp256k1');
    this.entropyService.setNewTemporaryEntropy();
    const mnemonic = this.entropyService.temporaryEntropy.mnemonic;
    const keychain = this.cryptoService.mnemonicToKeychain(mnemonic);
    const prefix = CryptoService.PUBLIC_KEY_PREFIXES[network].deso;
    const derivedKeyPair = e.keyFromPrivate(keychain.privateKey); // gives us the keypair
    const desoKey = derivedKeyPair.getPublic().encode('array', true);
    const prefixAndKey = Uint8Array.from([...prefix, ...desoKey]);
    const derivedPublicKeyBase58Check = bs58check.encode(prefixAndKey);
    return {
      keychain,
      mnemonic,
      derivedPublicKeyBase58Check,
      derivedKeyPair,
    };
  }

  /**
   *
   * @param derivedKeyPair Key pair object that handles the public private key logic
   * @param spendingLimits determines what the derived key will be able to do for the user
   * @returns message: a byte array representation of the public key, expiration block for the derived key, and spending limits
   * @returns signature: the signed message by the derivedKeyPair object
   * generates a spending limits message and signature for authorizing a derived key
   */
  private generateMessageAndSignature(
    derivedKeyPair: ec.KeyPair,
    accessBytesHex: string
  ): Promise<{ message: number[]; signature: string }> {
    const numBlocksBeforeExpiration = 999999999999;

    // Access Bytes Encoding 1.0
    /*
        const derivedMessage = [
          ...ethers.utils.toUtf8Bytes(
            derivedKeyPair.getPublic().encode('hex', true)
          ),
          ...ethers.utils.toUtf8Bytes(
            uint64ToBufBigEndian(numBlocksBeforeExpiration).toString('hex')
          ),
          ...ethers.utils.toUtf8Bytes(spendingLimits),
        ];
    */

    // Access Bytes Encoding 2.0
    const message = [...Buffer.from(accessBytesHex, 'hex')];
    return new Promise<{ message: number[]; signature: string }>(
      (resolve, reject) => {
        this.getProvider()
          .getSigner()
          .signMessage(message)
          .then((signature) => {
            resolve({ message, signature });
          })
          .catch((err) => {
            reject(err);
          });
      }
    );
  }

  private getProvider = (): ethers.providers.Web3Provider => {
    const provider = new ethers.providers.Web3Provider(
      (window as any).ethereum
    );
    return provider;
  };

  public getFundsForNewUsers(
    signature: string,
    message: number[],
    publicAddress: string
  ): Promise<any> {
    // TODO: this needs to be added later
    return new Promise<any>((resolve, reject) => {
      resolve(true);
    });
  }

  /**
   *
   * @param signature a signature from the metamask account that we can extract the public key from
   * @param message the raw message that's included in the signature, needed to pull out the public key
   * @returns
   * extracts the public key from a signature and then encodes it to base58 aka a deso public key
   */
  public getMetaMaskMasterPublicKeyFromSignature(
    signature: string,
    message: number[]
  ): ec.KeyPair {
    const e = new ec('secp256k1');
    const arrayify = ethers.utils.arrayify;
    const messageHash = arrayify(ethers.utils.hashMessage(message));
    const publicKeyUncompressedHexWith0x = ethers.utils.recoverPublicKey(
      messageHash,
      signature
    );
    const metamaskPublicKey = e.keyFromPublic(
      publicKeyUncompressedHexWith0x.slice(2),
      'hex'
    );
    return metamaskPublicKey;
  }

  /**
   * STEP SCREEN_LOADING
   */
<<<<<<< HEAD
  private computeTimeout(): void {
    if (this.stopTimeout) {
      return;
    }

    if (this.timeoutTimer <= 0) {
      this.login();
      return;
    }

    this.timeoutTimer--;
    setTimeout(this.computeTimeout, 1000);
=======
  private startTimer(): void {
    this.timer = setInterval(() => {
      if (this.timeoutTimer === 0) {
        this.stopTimer();
        this.login();
        return;
      }
      this.timeoutTimer--;
    }, 1000);
>>>>>>> 75b933f0
  }

  public login(): void {
    this.stopTimer();
    this.identityService.login({
      users: this.accountService.getEncryptedUsers(),
      publicKeyAdded: this.publicKey,
      signedUp: false,
    });
  }

  public stopTimer(): void {
    clearInterval(this.timer);
    this.timeoutTimer = SignUpMetamaskComponent.TIMER_START_TIME;
  }
  public continue(): void {
    this.stopTimer();
  }

  /**
   * STEP SCREEN_ACCOUNT_SUCCESS
   */

  /**
   * STEP SCREEN_AUTHORIZE_MESSAGES
   */

  /**
   * STEP SCREEN_MESSAGES_SUCCESS
   */
}<|MERGE_RESOLUTION|>--- conflicted
+++ resolved
@@ -9,18 +9,6 @@
 import { ec } from 'elliptic';
 import { CryptoService } from '../crypto.service';
 import * as bs58check from 'bs58check';
-<<<<<<< HEAD
-import {getSpendingLimitsForMetamask} from '../log-in/log-in.component';
-import {AccountService} from '../account.service';
-import {IdentityService} from '../identity.service';
-import {EntropyService} from '../entropy.service';
-import {GoogleDriveService} from '../google-drive.service';
-import {GlobalVarsService} from '../global-vars.service';
-import {SigningService} from '../signing.service';
-import {Router} from '@angular/router';
-import {Transaction, TransactionMetadataAuthorizeDerivedKey} from '../../lib/deso/transaction';
-
-=======
 import { getSpendingLimitsForMetamask } from '../log-in/log-in.component';
 import { AccountService } from '../account.service';
 import { IdentityService } from '../identity.service';
@@ -29,6 +17,7 @@
 import { GlobalVarsService } from '../global-vars.service';
 import { SigningService } from '../signing.service';
 import { Router } from '@angular/router';
+import {Transaction, TransactionMetadataAuthorizeDerivedKey} from '../../lib/deso/transaction';
 enum SCREEN {
   CREATE_ACCOUNT = 0,
   LOADING = 1,
@@ -41,7 +30,6 @@
   CONNECT = 1,
   ERROR = 2,
 }
->>>>>>> 75b933f0
 @Component({
   selector: 'app-sign-up-metamask',
   templateUrl: './sign-up-metamask.component.html',
@@ -137,68 +125,6 @@
     const { keychain, mnemonic, derivedPublicKeyBase58Check, derivedKeyPair } =
       this.generateDerivedKey(network);
 
-<<<<<<< HEAD
-                      // we now have all the arguments to generate an authorize derived key transaction
-                      this.backendApi
-                        .AuthorizeDerivedKey(
-                          metamaskPublicKeyDeso,
-                          derivedPublicKeyBase58Check,
-                          expirationBlock,
-                          accessSignature,
-                          getAccessBytesResponse.SpendingLimitHex
-                        )
-                        .toPromise()
-                        .then((response) => {
-                          // Sanity-check the transaction contains all the information we passed.
-                          if (!this.verifyAuthorizeDerivedKeyTransaction(response.TransactionHex, derivedKeyPair,
-                            expirationBlock, accessSignature)) {
-                            console.error('Problem verifying authorized derived key transaction metadata');
-                            return;
-                          }
-
-                          // convert the transaction to a byte array, sign it, submit it
-                          const signedTransactionHex =
-                            this.signingService.signTransaction(
-                              derivedKeyPair.getPrivate().toString('hex'),
-                              response.TransactionHex,
-                              true
-                            );
-                          this.backendApi
-                            .SubmitTransaction(signedTransactionHex)
-                            .toPromise()
-                            .then((res) => {
-                              this.publicKey = this.accountService.addUserWithDepositAddresses(
-                                keychain,
-                                mnemonic,
-                                '',
-                                this.globalVars.network,
-                                metamaskBtcAddress,
-                                metamaskEthAddress,
-                                false,
-                                metamaskPublicKeyHex
-                              );
-                              this.currentScreen = this.SCREEN_ACCOUNT_SUCCESS;
-                              this.computeTimeout();
-                            })
-                            .catch((err) => {
-                              console.error('error', err);
-                            });
-                        })
-                        .catch((err) => {
-                          console.error(err);
-                        });
-                    })
-                    .catch((err) => {
-                      console.error(err);
-                    });
-                }
-              );
-            });
-          });
-      })
-      .catch((err) => {
-        console.error('error connecting Metamask:', err);
-=======
     this.metamaskState = METAMASK.CONNECT;
     const response = await this.connectMetamaskMiddleware();
     if (response !== true) {
@@ -256,6 +182,12 @@
         getAccessBytesResponse.SpendingLimitHex
       )
       .toPromise();
+    // Sanity-check the transaction contains all the information we passed.
+    if (!this.verifyAuthorizeDerivedKeyTransaction(response.TransactionHex, derivedKeyPair,
+      expirationBlock, accessSignature)) {
+      console.error('Problem verifying authorized derived key transaction metadata');
+      return;
+    }
     // convert it to a byte array, sign it, submit it
     const signedTransactionHex = this.signingService.signTransaction(
       derivedKeyPair.getPrivate().toString('hex'),
@@ -280,7 +212,6 @@
         this.currentScreen = this.SCREEN.ACCOUNT_SUCCESS;
         this.metamaskState = this.METAMASK.START;
         this.startTimer();
->>>>>>> 75b933f0
       });
   }
 
@@ -438,20 +369,6 @@
   /**
    * STEP SCREEN_LOADING
    */
-<<<<<<< HEAD
-  private computeTimeout(): void {
-    if (this.stopTimeout) {
-      return;
-    }
-
-    if (this.timeoutTimer <= 0) {
-      this.login();
-      return;
-    }
-
-    this.timeoutTimer--;
-    setTimeout(this.computeTimeout, 1000);
-=======
   private startTimer(): void {
     this.timer = setInterval(() => {
       if (this.timeoutTimer === 0) {
@@ -461,7 +378,6 @@
       }
       this.timeoutTimer--;
     }, 1000);
->>>>>>> 75b933f0
   }
 
   public login(): void {
