<app-banner></app-banner>

<div
  class="container home-container text-center"
  *ngIf="globalVars.inTab || globalVars.webview"
>
  <div *ngIf="this.currentScreen === SCREEN.CREATE_ACCOUNT">
    <div class="mb-20px">
<<<<<<< HEAD
      <span class="title-text">Sign up / Log in using MetaMask</span>
      <div class="main-text mb-2">
        Enter the Decentralized Social using your MetaMask wallet.
      </div>
      <p class="txtalj mt-20px">
=======
      <span class="title-text">Sign up using MetaMask</span>
      <div class="main-text mb-2">
        Enter the Decentralized Social using your MetaMask wallet.
      </div>
      <p>
>>>>>>> 419e9056
        DeSo is a novel blockchain built for web3 social networks. It enables a
        new category of apps that combine the innovations of decentralized
        finance and social. To get started, let's set you up with an account.
        This Metamask integration will allow you to create a DeSo wallet derived
        off of your ETH wallet. When you click the button below, you will be
        asked to
        <a
          href="https://docs.metamask.io/guide/signing-data.html#signing-data-with-metamask"
          >sign</a
        >
        a message that will tell the DeSo blockchain validators that you're
        creating a new wallet
      </p>
      <button
<<<<<<< HEAD
        class="button button-large mb-20px bg-dark text-white mt-40px"
=======
        class="button button-large mb-20px bg-dark text-white mt-20px"
>>>>>>> 419e9056
        (click)="launchMetamask()"
      >
        <img
          *ngIf="metamaskState !== METAMASK.CONNECT"
          src="assets/metamask.png"
          height="32px"
          width="32px"
          class="mr-10px"
        />

        <img
          *ngIf="metamaskState === METAMASK.CONNECT"
          height="32px"
          width="32px"
          class="mr-3"
          src="assets/spinner.gif"
        />
        <span class="font-weight-bold"
          >Connect<span *ngIf="metamaskState === METAMASK.CONNECT"
            >ing</span
          ></span
        >
      </button>
<<<<<<< HEAD
      <div *ngIf="metamaskState === METAMASK.ERROR" class="text-danger">
        Something went wrong while connecting.
=======

      <div *ngIf="metamaskState === METAMASK.ERROR" class="text-danger">
        {{ errorMessage }}
>>>>>>> 419e9056
      </div>
    </div>
  </div>
  <div *ngIf="this.currentScreen === SCREEN.LOADING">
    <img src="assets/spinner.gif" />
  </div>
  <div *ngIf="this.currentScreen === SCREEN.ACCOUNT_SUCCESS">
<<<<<<< HEAD
    <span class="title-text">You're in!</span>
    <div class="main-text mb-2">
      a couple more steps to complete your account.
    </div>
    <p class="txtalj mt-20px">
      Click next to continue the account setup process and register your
      messaging keys. This step is optional, if you're not planning on using
      messaging apps on the DeSo blockchain, feel free to skip or wait for the
      timer to hit zero.
    </p>
    <div class="d-flex justify-content-between pl-80px pr-80px">
      <button
        (click)="login()"
        class="button button-small mb-20px bg-dark text-white mt-40px"
      >
        Skip
      </button>
      <button
        (click)="continue()"
        class="button button-small mb-20px bg-primary text-white mt-40px"
      >
        Continue
=======
    <span class="title-text">Congratulations!</span>
    <div class="main-text mb-2">
      You created your deso account through metamask. Click below to login into
      your account.
    </div>
    <!-- <p> Click next to continue the account setup process and register your
      messaging keys. This step is optional, if you're not planning on using
      messaging apps on the DeSo blockchain, feel free to skip or wait for the
      timer to hit zero.
    </p> -->
    <!-- <p class="font-weight-bold">Time: {{ timeoutTimer }}s</p> -->
    <div class="d-flex justify-content-center">
      <button
        (click)="login()"
        class="button button-small mb-20px bg-dark text-white mt-20px"
      >
        login
>>>>>>> 419e9056
      </button>
    </div>
  </div>
  <div *ngIf="this.currentScreen === SCREEN.AUTHORIZE_MESSAGES">
    <span class="title-text">Authorize Derived Key</span>
    <div class="main-text mb-2">
      Ask metamask for permission to generate your account
    </div>
    <p>
      After signing this message your account will be generated with full
      permissions to post, comment, tip, and message.
    </p>
  </div>
  <div *ngIf="this.currentScreen === SCREEN.MESSAGES_SUCCESS">
    <span class="title-text">Success!</span>
    <div class="main-text mb-2">
      you can now start using any app on the Deso blockchain
    </div>

    <img height="200px" width="200px" src="assets/check.png" class="mr-10px" />
    <div>
      <a href="http://google.com" class="h5">Finish</a>
    </div>
  </div>
</div><|MERGE_RESOLUTION|>--- conflicted
+++ resolved
@@ -6,19 +6,11 @@
 >
   <div *ngIf="this.currentScreen === SCREEN.CREATE_ACCOUNT">
     <div class="mb-20px">
-<<<<<<< HEAD
       <span class="title-text">Sign up / Log in using MetaMask</span>
       <div class="main-text mb-2">
         Enter the Decentralized Social using your MetaMask wallet.
       </div>
       <p class="txtalj mt-20px">
-=======
-      <span class="title-text">Sign up using MetaMask</span>
-      <div class="main-text mb-2">
-        Enter the Decentralized Social using your MetaMask wallet.
-      </div>
-      <p>
->>>>>>> 419e9056
         DeSo is a novel blockchain built for web3 social networks. It enables a
         new category of apps that combine the innovations of decentralized
         finance and social. To get started, let's set you up with an account.
@@ -33,11 +25,7 @@
         creating a new wallet
       </p>
       <button
-<<<<<<< HEAD
-        class="button button-large mb-20px bg-dark text-white mt-40px"
-=======
         class="button button-large mb-20px bg-dark text-white mt-20px"
->>>>>>> 419e9056
         (click)="launchMetamask()"
       >
         <img
@@ -61,14 +49,9 @@
           ></span
         >
       </button>
-<<<<<<< HEAD
-      <div *ngIf="metamaskState === METAMASK.ERROR" class="text-danger">
-        Something went wrong while connecting.
-=======
 
       <div *ngIf="metamaskState === METAMASK.ERROR" class="text-danger">
         {{ errorMessage }}
->>>>>>> 419e9056
       </div>
     </div>
   </div>
@@ -76,30 +59,6 @@
     <img src="assets/spinner.gif" />
   </div>
   <div *ngIf="this.currentScreen === SCREEN.ACCOUNT_SUCCESS">
-<<<<<<< HEAD
-    <span class="title-text">You're in!</span>
-    <div class="main-text mb-2">
-      a couple more steps to complete your account.
-    </div>
-    <p class="txtalj mt-20px">
-      Click next to continue the account setup process and register your
-      messaging keys. This step is optional, if you're not planning on using
-      messaging apps on the DeSo blockchain, feel free to skip or wait for the
-      timer to hit zero.
-    </p>
-    <div class="d-flex justify-content-between pl-80px pr-80px">
-      <button
-        (click)="login()"
-        class="button button-small mb-20px bg-dark text-white mt-40px"
-      >
-        Skip
-      </button>
-      <button
-        (click)="continue()"
-        class="button button-small mb-20px bg-primary text-white mt-40px"
-      >
-        Continue
-=======
     <span class="title-text">Congratulations!</span>
     <div class="main-text mb-2">
       You created your deso account through metamask. Click below to login into
@@ -117,7 +76,6 @@
         class="button button-small mb-20px bg-dark text-white mt-20px"
       >
         login
->>>>>>> 419e9056
       </button>
     </div>
   </div>
