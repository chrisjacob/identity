--- conflicted
+++ resolved
@@ -10,11 +10,8 @@
   network: Network;
   loginMethod?: LoginMethod;
   version: PrivateUserVersion;
-<<<<<<< HEAD
   messagingKeyRandomness?: string;
-=======
   derivedPublicKeyBase58Check?: string;
->>>>>>> e84a7580
 
   /** DEPRECATED in favor of loginMethod */
   google?: boolean;
